--- conflicted
+++ resolved
@@ -10,11 +10,8 @@
 #
 import logging
 import logging.config
-<<<<<<< HEAD
 import multiprocessing
-=======
 from collections import deque
->>>>>>> 30dd3e70
 from typing import Optional
 
 from sniffles.utils.resmon import ResourceMonitor
@@ -140,7 +137,7 @@
 
     rkwargs = {}  # result kwargs
 
-    monitor = None  # ResourceMonitor(config)
+    monitor = ResourceMonitor(config)
     if monitor and monitor.filename is not None:
         logging.getLogger('sniffles.resources').info(f'Logging memory usage to {monitor.filename}')
 
@@ -529,7 +526,7 @@
                 }
             },
             'root': {
-                'level': logging.DEBUG,
+                'level': logging.INFO,
                 'handlers': ['console'],
             },
             'disable_existing_loggers': False,
